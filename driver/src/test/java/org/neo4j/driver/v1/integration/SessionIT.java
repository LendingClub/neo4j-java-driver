/*
 * Copyright (c) 2002-2017 "Neo Technology,"
 * Network Engine for Objects in Lund AB [http://neotechnology.com]
 *
 * This file is part of Neo4j.
 *
 * Licensed under the Apache License, Version 2.0 (the "License");
 * you may not use this file except in compliance with the License.
 * You may obtain a copy of the License at
 *
 *     http://www.apache.org/licenses/LICENSE-2.0
 *
 * Unless required by applicable law or agreed to in writing, software
 * distributed under the License is distributed on an "AS IS" BASIS,
 * WITHOUT WARRANTIES OR CONDITIONS OF ANY KIND, either express or implied.
 * See the License for the specific language governing permissions and
 * limitations under the License.
 */
package org.neo4j.driver.v1.integration;

import org.hamcrest.MatcherAssert;
import org.junit.Rule;
import org.junit.Test;
import org.junit.rules.ExpectedException;

import java.util.HashSet;
import java.util.List;
import java.util.Set;
import java.util.concurrent.Callable;
import java.util.concurrent.CountDownLatch;
import java.util.concurrent.ExecutionException;
import java.util.concurrent.ExecutorService;
import java.util.concurrent.Future;
import java.util.concurrent.TimeUnit;
import java.util.concurrent.atomic.AtomicInteger;
import java.util.concurrent.atomic.AtomicReference;

import org.neo4j.driver.internal.DriverFactory;
import org.neo4j.driver.internal.cluster.RoutingContext;
import org.neo4j.driver.internal.cluster.RoutingSettings;
import org.neo4j.driver.internal.logging.DevNullLogging;
import org.neo4j.driver.internal.retry.RetrySettings;
import org.neo4j.driver.internal.util.DriverFactoryWithFixedRetryLogic;
import org.neo4j.driver.internal.util.ServerVersion;
import org.neo4j.driver.v1.AccessMode;
import org.neo4j.driver.v1.AuthToken;
import org.neo4j.driver.v1.AuthTokens;
import org.neo4j.driver.v1.Config;
import org.neo4j.driver.v1.Driver;
import org.neo4j.driver.v1.GraphDatabase;
import org.neo4j.driver.v1.Record;
import org.neo4j.driver.v1.Session;
import org.neo4j.driver.v1.StatementResult;
import org.neo4j.driver.v1.StatementRunner;
import org.neo4j.driver.v1.Transaction;
import org.neo4j.driver.v1.TransactionWork;
import org.neo4j.driver.v1.exceptions.ClientException;
import org.neo4j.driver.v1.exceptions.Neo4jException;
import org.neo4j.driver.v1.exceptions.ServiceUnavailableException;
import org.neo4j.driver.v1.exceptions.TransientException;
import org.neo4j.driver.v1.util.DaemonThreadFactory;
import org.neo4j.driver.v1.util.TestNeo4j;

import static java.lang.String.format;
import static java.util.concurrent.Executors.newSingleThreadExecutor;
import static org.hamcrest.CoreMatchers.containsString;
import static org.hamcrest.CoreMatchers.equalTo;
import static org.hamcrest.CoreMatchers.instanceOf;
import static org.hamcrest.CoreMatchers.notNullValue;
import static org.hamcrest.CoreMatchers.startsWith;
import static org.hamcrest.Matchers.containsInAnyOrder;
import static org.hamcrest.Matchers.emptyArray;
import static org.hamcrest.Matchers.greaterThan;
import static org.hamcrest.Matchers.not;
import static org.junit.Assert.assertEquals;
import static org.junit.Assert.assertFalse;
import static org.junit.Assert.assertNotNull;
import static org.junit.Assert.assertNull;
import static org.junit.Assert.assertThat;
import static org.junit.Assert.assertTrue;
import static org.junit.Assert.fail;
import static org.junit.Assume.assumeTrue;
import static org.mockito.Matchers.any;
import static org.mockito.Mockito.spy;
import static org.mockito.Mockito.times;
import static org.mockito.Mockito.verify;
import static org.neo4j.driver.internal.util.ServerVersion.v3_1_0;
import static org.neo4j.driver.v1.Values.parameters;

public class SessionIT
{
    @Rule
    public TestNeo4j neo4j = new TestNeo4j();

    @Rule
    public ExpectedException exception = ExpectedException.none();

    @Test
    public void shouldKnowSessionIsClosed() throws Throwable
    {
        // Given
        try ( Driver driver = newDriver() )
        {
            Session session = driver.session();

            // When
            session.close();

            // Then
            assertFalse( session.isOpen() );
        }
    }

    @Test
    public void shouldHandleNullConfig() throws Throwable
    {
        // Given
        try ( Driver driver = GraphDatabase.driver( neo4j.uri(), AuthTokens.none(), null ) )
        {
            Session session = driver.session();

            // When
            session.close();

            // Then
            assertFalse( session.isOpen() );
        }
    }

    @SuppressWarnings( "ConstantConditions" )
    @Test
    public void shouldHandleNullAuthToken() throws Throwable
    {
        // Given
        AuthToken token = null;
        try ( Driver driver = GraphDatabase.driver( neo4j.uri(), token ) )
        {
            Session session = driver.session();

            // When
            session.close();

            // Then
            assertFalse( session.isOpen() );
        }
    }

    @Test
    public void shouldKillLongRunningStatement() throws Throwable
    {
        neo4j.ensureProcedures( "longRunningStatement.jar" );
        // Given
        Driver driver = newDriver();

        int executionTimeout = 10; // 10s
        final int killTimeout = 1; // 1s
        long startTime = -1, endTime;

        try ( Session session = driver.session() )
        {
            StatementResult result =
                    session.run( "CALL test.driver.longRunningStatement({seconds})",
                            parameters( "seconds", executionTimeout ) );

            resetSessionAfterTimeout( session, killTimeout );

            // When
            startTime = System.currentTimeMillis();
            result.consume();// blocking to run the statement

            fail( "Should have got an exception about statement get killed." );
        }
        catch ( Neo4jException e )
        {
            endTime = System.currentTimeMillis();
            assertTrue( startTime > 0 );
            assertTrue( endTime - startTime > killTimeout * 1000 ); // get reset by session.reset
            assertTrue( endTime - startTime < executionTimeout * 1000 / 2 ); // finished before execution finished
        }
        catch ( Exception e )
        {
            fail( "Should be a Neo4jException" );
        }
    }

    @Test
    public void shouldKillLongStreamingResult() throws Throwable
    {
        neo4j.ensureProcedures( "longRunningStatement.jar" );
        // Given
        Driver driver = newDriver();

        int executionTimeout = 10; // 10s
        final int killTimeout = 1; // 1s
        long startTime = -1, endTime;
        int recordCount = 0;

        try ( final Session session = driver.session() )
        {
            StatementResult result = session.run( "CALL test.driver.longStreamingResult({seconds})",
                    parameters( "seconds", executionTimeout ) );

            resetSessionAfterTimeout( session, killTimeout );

            // When
            startTime = System.currentTimeMillis();
            while ( result.hasNext() )
            {
                result.next();
                recordCount++;
            }

            fail( "Should have got an exception about streaming get killed." );
        }
        catch ( ClientException e )
        {
            endTime = System.currentTimeMillis();
            assertThat( e.code(), equalTo( "Neo.ClientError.Procedure.ProcedureCallFailed" ) );
            assertThat( recordCount, greaterThan( 1 ) );

            assertTrue( startTime > 0 );
            assertTrue( endTime - startTime > killTimeout * 1000 ); // get reset by session.reset
            assertTrue( endTime - startTime < executionTimeout * 1000 / 2 ); // finished before execution finished
        }
    }

    @SuppressWarnings( "deprecation" )
    @Test
    public void shouldNotAllowBeginTxIfResetFailureIsNotConsumed() throws Throwable
    {
        // Given
        neo4j.ensureProcedures( "longRunningStatement.jar" );
        Driver driver = newDriver();

        try ( Session session = driver.session() )
        {
            Transaction tx = session.beginTransaction();

            tx.run( "CALL test.driver.longRunningStatement({seconds})",
                    parameters( "seconds", 10 ) );
            Thread.sleep( 1000 );
            session.reset();

            exception.expect( ClientException.class );
            exception.expectMessage( startsWith(
                    "An error has occurred due to the cancellation of executing a previous statement." ) );

            // When & Then
            tx = session.beginTransaction();
            assertThat( tx, notNullValue() );
        }
    }

    @SuppressWarnings( "deprecation" )
    @Test
    public void shouldThrowExceptionOnCloseIfResetFailureIsNotConsumed() throws Throwable
    {
        // Given
        neo4j.ensureProcedures( "longRunningStatement.jar" );
        Driver driver = newDriver();

        Session session = driver.session();
        session.run( "CALL test.driver.longRunningStatement({seconds})",
                parameters( "seconds", 10 ) );
        Thread.sleep( 1000 );
        session.reset();

        exception.expect( ClientException.class );
        exception.expectMessage( startsWith(
                "An error has occurred due to the cancellation of executing a previous statement." ) );

        // When & Then
        session.close();
    }

    @SuppressWarnings( "deprecation" )
    @Test
    public void shouldBeAbleToBeginTxAfterResetFailureIsConsumed() throws Throwable
    {
        // Given
        neo4j.ensureProcedures( "longRunningStatement.jar" );
        Driver driver = newDriver();

        try ( Session session = driver.session() )
        {
            Transaction tx = session.beginTransaction();

            StatementResult procedureResult = tx.run( "CALL test.driver.longRunningStatement({seconds})",
                    parameters( "seconds", 10 ) );
            Thread.sleep( 1000 );
            session.reset();

            try
            {
                procedureResult.consume();
                fail( "Should procedure throw an exception as we interrupted procedure call" );
            }
            catch ( Neo4jException e )
            {
                assertThat( e.getMessage(), containsString( "The transaction has been terminated" ) );
            }
            catch ( Throwable e )
            {
                fail( "Expected exception is different from what we've received: " + e.getMessage() );
            }

            // When
            tx = session.beginTransaction();
            tx.run( "CREATE (n:FirstNode)" );
            tx.success();
            tx.close();

            // Then
            StatementResult result = session.run( "MATCH (n) RETURN count(n)" );
            long nodes = result.single().get( "count(n)" ).asLong();
            MatcherAssert.assertThat( nodes, equalTo( 1L ) );
        }
    }

    @SuppressWarnings( "deprecation" )
    private void resetSessionAfterTimeout( final Session session, final int timeout )
    {
        new Thread( new Runnable()
        {
            @Override
            public void run()
            {
                try
                {
                    Thread.sleep( timeout * 1000 ); // let the statement executing for timeout seconds
                }
                catch ( InterruptedException e )
                {
                    e.printStackTrace();
                }
                finally
                {
                    session.reset(); // reset the session after timeout
                }
            }
        } ).start();
    }

    @SuppressWarnings( "deprecation" )
    @Test
    public void shouldAllowMoreStatementAfterSessionReset()
    {
        // Given
        try ( Driver driver = newDriver();
              Session session = driver.session() )
        {

            session.run( "Return 1" ).consume();

            // When reset the state of this session
            session.reset();

            // Then can run successfully more statements without any error
            session.run( "Return 2" ).consume();
        }
    }

    @SuppressWarnings( "deprecation" )
    @Test
    public void shouldAllowMoreTxAfterSessionReset()
    {
        // Given
        try ( Driver driver = newDriver();
              Session session = driver.session() )
        {
            try ( Transaction tx = session.beginTransaction() )
            {
                tx.run( "Return 1" );
                tx.success();
            }

            // When reset the state of this session
            session.reset();

            // Then can run more Tx
            try ( Transaction tx = session.beginTransaction() )
            {
                tx.run( "Return 2" );
                tx.success();
            }
        }
    }

    @SuppressWarnings( "deprecation" )
    @Test
    public void shouldMarkTxAsFailedAndDisallowRunAfterSessionReset()
    {
        // Given
        try ( Driver driver = newDriver();
              Session session = driver.session() )
        {
            try ( Transaction tx = session.beginTransaction() )
            {
                // When reset the state of this session
                session.reset();
                // Then
                tx.run( "Return 1" );
                fail( "Should not allow tx run as tx is already failed." );
            }
            catch ( Exception e )
            {
                assertThat( e.getMessage(), startsWith( "Cannot run more statements in this transaction" ) );
            }
        }
    }

    @SuppressWarnings( "deprecation" )
    @Test
    public void shouldAllowMoreTxAfterSessionResetInTx()
    {
        // Given
        try ( Driver driver = newDriver();
              Session session = driver.session() )
        {
            try ( Transaction tx = session.beginTransaction() )
            {
                // When reset the state of this session
                session.reset();
            }

            // Then can run more Tx
            try ( Transaction tx = session.beginTransaction() )
            {
                tx.run( "Return 2" );
                tx.success();
            }
        }
    }

    @Test
    public void executeReadTxInReadSession()
    {
        testExecuteReadTx( AccessMode.READ );
    }

    @Test
    public void executeReadTxInWriteSession()
    {
        testExecuteReadTx( AccessMode.WRITE );
    }

    @Test
    public void executeWriteTxInReadSession()
    {
        testExecuteWriteTx( AccessMode.READ );
    }

    @Test
    public void executeWriteTxInWriteSession()
    {
        testExecuteWriteTx( AccessMode.WRITE );
    }

    @Test
    public void rollsBackWriteTxInReadSessionWhenFunctionThrows()
    {
        testTxRollbackWhenFunctionThrows( AccessMode.READ );
    }

    @Test
    public void rollsBackWriteTxInWriteSessionWhenFunctionThrows()
    {
        testTxRollbackWhenFunctionThrows( AccessMode.WRITE );
    }

    @Test
    public void readTxRetriedUntilSuccess()
    {
        int failures = 6;
        int retries = failures + 1;
        try ( Driver driver = newDriverWithFixedRetries( retries ) )
        {
            try ( Session session = driver.session() )
            {
                session.run( "CREATE (:Person {name: 'Bruce Banner'})" );
            }

            ThrowingWork work = newThrowingWorkSpy( "MATCH (n) RETURN n.name", failures );
            try ( Session session = driver.session() )
            {
                Record record = session.readTransaction( work );
                assertEquals( "Bruce Banner", record.get( 0 ).asString() );
            }

            verify( work, times( retries ) ).execute( any( Transaction.class ) );
        }
    }

    @Test
    public void writeTxRetriedUntilSuccess()
    {
        int failures = 4;
        int retries = failures + 1;
        try ( Driver driver = newDriverWithFixedRetries( retries ) )
        {
            ThrowingWork work = newThrowingWorkSpy( "CREATE (p:Person {name: 'Hulk'}) RETURN p", failures );
            try ( Session session = driver.session() )
            {
                Record record = session.writeTransaction( work );
                assertEquals( "Hulk", record.get( 0 ).asNode().get( "name" ).asString() );
            }

            try ( Session session = driver.session() )
            {
                Record record = session.run( "MATCH (p: Person {name: 'Hulk'}) RETURN count(p)" ).single();
                assertEquals( 1, record.get( 0 ).asInt() );
            }

            verify( work, times( retries ) ).execute( any( Transaction.class ) );
        }
    }

    @Test
    public void readTxRetriedUntilFailure()
    {
        int failures = 3;
        int retries = failures - 1;
        try ( Driver driver = newDriverWithFixedRetries( retries ) )
        {
            ThrowingWork work = newThrowingWorkSpy( "MATCH (n) RETURN n.name", failures );
            try ( Session session = driver.session() )
            {
                try
                {
                    session.readTransaction( work );
                    fail( "Exception expected" );
                }
                catch ( Exception e )
                {
                    assertThat( e, instanceOf( ServiceUnavailableException.class ) );
                }
            }

            verify( work, times( failures ) ).execute( any( Transaction.class ) );
        }
    }

    @Test
    public void writeTxRetriedUntilFailure()
    {
        int failures = 8;
        int retries = failures - 1;
        try ( Driver driver = newDriverWithFixedRetries( retries ) )
        {
            ThrowingWork work = newThrowingWorkSpy( "CREATE (:Person {name: 'Ronan'})", failures );
            try ( Session session = driver.session() )
            {
                try
                {
                    session.writeTransaction( work );
                    fail( "Exception expected" );
                }
                catch ( Exception e )
                {
                    assertThat( e, instanceOf( ServiceUnavailableException.class ) );
                }
            }

            try ( Session session = driver.session() )
            {
                StatementResult result = session.run( "MATCH (p:Person {name: 'Ronan'}) RETURN count(p)" );
                assertEquals( 0, result.single().get( 0 ).asInt() );
            }

            verify( work, times( failures ) ).execute( any( Transaction.class ) );
        }
    }

    @Test
    public void writeTxRetryErrorsAreCollected()
    {
        try ( Driver driver = newDriverWithLimitedRetries( 5, TimeUnit.SECONDS ) )
        {
            ThrowingWork work = newThrowingWorkSpy( "CREATE (:Person {name: 'Ronan'})", Integer.MAX_VALUE );
            int suppressedErrors = 0;
            try ( Session session = driver.session() )
            {
                try
                {
                    session.writeTransaction( work );
                    fail( "Exception expected" );
                }
                catch ( Exception e )
                {
                    assertThat( e, instanceOf( ServiceUnavailableException.class ) );
                    assertThat( e.getSuppressed(), not( emptyArray() ) );
                    suppressedErrors = e.getSuppressed().length;
                }
            }

            try ( Session session = driver.session() )
            {
                StatementResult result = session.run( "MATCH (p:Person {name: 'Ronan'}) RETURN count(p)" );
                assertEquals( 0, result.single().get( 0 ).asInt() );
            }

            verify( work, times( suppressedErrors + 1 ) ).execute( any( Transaction.class ) );
        }
    }

    @Test
    public void readTxRetryErrorsAreCollected()
    {
        try ( Driver driver = newDriverWithLimitedRetries( 4, TimeUnit.SECONDS ) )
        {
            ThrowingWork work = newThrowingWorkSpy( "MATCH (n) RETURN n.name", Integer.MAX_VALUE );
            int suppressedErrors = 0;
            try ( Session session = driver.session() )
            {
                try
                {
                    session.readTransaction( work );
                    fail( "Exception expected" );
                }
                catch ( Exception e )
                {
                    assertThat( e, instanceOf( ServiceUnavailableException.class ) );
                    assertThat( e.getSuppressed(), not( emptyArray() ) );
                    suppressedErrors = e.getSuppressed().length;
                }
            }

            verify( work, times( suppressedErrors + 1 ) ).execute( any( Transaction.class ) );
        }
    }

    @Test
    public void readTxCommittedWithoutTxSuccess()
    {
        try ( Driver driver = newDriverWithoutRetries();
              Session session = driver.session() )
        {
            assumeBookmarkSupport( driver );
            assertNull( session.lastBookmark() );

            long answer = session.readTransaction( new TransactionWork<Long>()
            {
                @Override
                public Long execute( Transaction tx )
                {
                    return tx.run( "RETURN 42" ).single().get( 0 ).asLong();
                }
            } );
            assertEquals( 42, answer );

            // bookmark should be not-null after commit
            assertNotNull( session.lastBookmark() );
        }
    }

    @Test
    public void writeTxCommittedWithoutTxSuccess()
    {
        try ( Driver driver = newDriverWithoutRetries() )
        {
            try ( Session session = driver.session() )
            {
                long answer = session.writeTransaction( new TransactionWork<Long>()
                {
                    @Override
                    public Long execute( Transaction tx )
                    {
                        return tx.run( "CREATE (:Person {name: 'Thor Odinson'}) RETURN 42" ).single().get( 0 ).asLong();
                    }
                } );
                assertEquals( 42, answer );
            }

            try ( Session session = driver.session() )
            {
                StatementResult result = session.run( "MATCH (p:Person {name: 'Thor Odinson'}) RETURN count(p)" );
                assertEquals( 1, result.single().get( 0 ).asInt() );
            }
        }
    }

    @Test
    public void readTxRolledBackWithTxFailure()
    {
        try ( Driver driver = newDriverWithoutRetries();
              Session session = driver.session() )
        {
            assumeBookmarkSupport( driver );
            assertNull( session.lastBookmark() );

            long answer = session.readTransaction( new TransactionWork<Long>()
            {
                @Override
                public Long execute( Transaction tx )
                {
                    StatementResult result = tx.run( "RETURN 42" );
                    tx.failure();
                    return result.single().get( 0 ).asLong();
                }
            } );
            assertEquals( 42, answer );

            // bookmark should remain null after rollback
            assertNull( session.lastBookmark() );
        }
    }

    @Test
    public void writeTxRolledBackWithTxFailure()
    {
        try ( Driver driver = newDriverWithoutRetries() )
        {
            try ( Session session = driver.session() )
            {
                int answer = session.writeTransaction( new TransactionWork<Integer>()
                {
                    @Override
                    public Integer execute( Transaction tx )
                    {
                        tx.run( "CREATE (:Person {name: 'Natasha Romanoff'})" );
                        tx.failure();
                        return 42;
                    }
                } );

                assertEquals( 42, answer );
            }

            try ( Session session = driver.session() )
            {
                StatementResult result = session.run( "MATCH (p:Person {name: 'Natasha Romanoff'}) RETURN count(p)" );
                assertEquals( 0, result.single().get( 0 ).asInt() );
            }
        }
    }

    @Test
    public void readTxRolledBackWhenExceptionIsThrown()
    {
        try ( Driver driver = newDriverWithoutRetries();
              Session session = driver.session() )
        {
            assumeBookmarkSupport( driver );
            assertNull( session.lastBookmark() );

            try
            {
                session.readTransaction( new TransactionWork<Long>()
                {
                    @Override
                    public Long execute( Transaction tx )
                    {
                        StatementResult result = tx.run( "RETURN 42" );
                        if ( result.single().get( 0 ).asLong() == 42 )
                        {
                            throw new IllegalStateException();
                        }
                        return 1L;
                    }
                } );
                fail( "Exception expected" );
            }
            catch ( Exception e )
            {
                assertThat( e, instanceOf( IllegalStateException.class ) );
            }

            // bookmark should remain null after rollback
            assertNull( session.lastBookmark() );
        }
    }

    @Test
    public void writeTxRolledBackWhenExceptionIsThrown()
    {
        try ( Driver driver = newDriverWithoutRetries() )
        {
            try ( Session session = driver.session() )
            {
                try
                {
                    session.writeTransaction( new TransactionWork<Integer>()
                    {
                        @Override
                        public Integer execute( Transaction tx )
                        {
                            tx.run( "CREATE (:Person {name: 'Loki Odinson'})" );
                            throw new IllegalStateException();
                        }
                    } );
                    fail( "Exception expected" );
                }
                catch ( Exception e )
                {
                    assertThat( e, instanceOf( IllegalStateException.class ) );
                }
            }

            try ( Session session = driver.session() )
            {
                StatementResult result = session.run( "MATCH (p:Person {name: 'Natasha Romanoff'}) RETURN count(p)" );
                assertEquals( 0, result.single().get( 0 ).asInt() );
            }
        }
    }

    @Test
    public void readTxRolledBackWhenMarkedBothSuccessAndFailure()
    {
        try ( Driver driver = newDriverWithoutRetries();
              Session session = driver.session() )
        {
            assumeBookmarkSupport( driver );
            assertNull( session.lastBookmark() );

            long answer = session.readTransaction( new TransactionWork<Long>()
            {
                @Override
                public Long execute( Transaction tx )
                {
                    StatementResult result = tx.run( "RETURN 42" );
                    tx.success();
                    tx.failure();
                    return result.single().get( 0 ).asLong();
                }
            } );
            assertEquals( 42, answer );

            // bookmark should remain null after rollback
            assertNull( session.lastBookmark() );
        }
    }

    @Test
    public void writeTxRolledBackWhenMarkedBothSuccessAndFailure()
    {
        try ( Driver driver = newDriverWithoutRetries() )
        {
            try ( Session session = driver.session() )
            {
                int answer = session.writeTransaction( new TransactionWork<Integer>()
                {
                    @Override
                    public Integer execute( Transaction tx )
                    {
                        tx.run( "CREATE (:Person {name: 'Natasha Romanoff'})" );
                        tx.success();
                        tx.failure();
                        return 42;
                    }
                } );

                assertEquals( 42, answer );
            }

            try ( Session session = driver.session() )
            {
                StatementResult result = session.run( "MATCH (p:Person {name: 'Natasha Romanoff'}) RETURN count(p)" );
                assertEquals( 0, result.single().get( 0 ).asInt() );
            }
        }
    }

    @Test
    public void readTxRolledBackWhenMarkedAsSuccessAndThrowsException()
    {
        try ( Driver driver = newDriverWithoutRetries();
              Session session = driver.session() )
        {
            assumeBookmarkSupport( driver );
            assertNull( session.lastBookmark() );

            try
            {
                session.readTransaction( new TransactionWork<Long>()
                {
                    @Override
                    public Long execute( Transaction tx )
                    {
                        tx.run( "RETURN 42" );
                        tx.success();
                        throw new IllegalStateException();
                    }
                } );
                fail( "Exception expected" );
            }
            catch ( Exception e )
            {
                assertThat( e, instanceOf( IllegalStateException.class ) );
            }

            // bookmark should remain null after rollback
            assertNull( session.lastBookmark() );
        }
    }

    @Test
    public void writeTxRolledBackWhenMarkedAsSuccessAndThrowsException()
    {
        try ( Driver driver = newDriverWithoutRetries() )
        {
            try ( Session session = driver.session() )
            {
                try
                {
                    session.writeTransaction( new TransactionWork<Integer>()
                    {
                        @Override
                        public Integer execute( Transaction tx )
                        {
                            tx.run( "CREATE (:Person {name: 'Natasha Romanoff'})" );
                            tx.success();
                            throw new IllegalStateException();
                        }
                    } );
                    fail( "Exception expected" );
                }
                catch ( Exception e )
                {
                    assertThat( e, instanceOf( IllegalStateException.class ) );
                }
            }

            try ( Session session = driver.session() )
            {
                StatementResult result = session.run( "MATCH (p:Person {name: 'Natasha Romanoff'}) RETURN count(p)" );
                assertEquals( 0, result.single().get( 0 ).asInt() );
            }
        }
    }

    @Test( timeout = 20_000 )
    public void resetShouldStopQueryWaitingForALock() throws Exception
    {
        assumeServerIs31OrLater();
        testResetOfQueryWaitingForLock( new NodeIdUpdater()
        {
            @Override
            void performUpdate( Driver driver, int nodeId, int newNodeId,
                    AtomicReference<Session> usedSessionRef, CountDownLatch latchToWait ) throws Exception
            {
                try ( Session session = driver.session() )
                {
                    usedSessionRef.set( session );
                    latchToWait.await();
                    StatementResult result = updateNodeId( session, nodeId, newNodeId );
                    result.consume();
                }
            }
        } );
    }

    @Test( timeout = 20_000 )
    public void resetShouldStopTransactionWaitingForALock() throws Exception
    {
        assumeServerIs31OrLater();
        testResetOfQueryWaitingForLock( new NodeIdUpdater()
        {
            @Override
            public void performUpdate( Driver driver, int nodeId, int newNodeId,
                    AtomicReference<Session> usedSessionRef, CountDownLatch latchToWait ) throws Exception
            {
                try ( Session session = neo4j.driver().session();
                      Transaction tx = session.beginTransaction() )
                {
                    usedSessionRef.set( session );
                    latchToWait.await();
                    StatementResult result = updateNodeId( tx, nodeId, newNodeId );
                    result.consume();
                }
            }
        } );
    }

    @Test( timeout = 20_000 )
    public void resetShouldStopWriteTransactionWaitingForALock() throws Exception
    {
        assumeServerIs31OrLater();
        final AtomicInteger invocationsOfWork = new AtomicInteger();

        testResetOfQueryWaitingForLock( new NodeIdUpdater()
        {
            @Override
            public void performUpdate( Driver driver, final int nodeId, final int newNodeId,
                    AtomicReference<Session> usedSessionRef, CountDownLatch latchToWait ) throws Exception
            {
                try ( Session session = driver.session() )
                {
                    usedSessionRef.set( session );
                    latchToWait.await();

                    session.writeTransaction( new TransactionWork<Void>()
                    {
                        @Override
                        public Void execute( Transaction tx )
                        {
                            invocationsOfWork.incrementAndGet();
                            StatementResult result = updateNodeId( tx, nodeId, newNodeId );
                            result.consume();
                            return null;
                        }
                    } );
                }
            }
        } );

        assertEquals( 1, invocationsOfWork.get() );
    }

    @Test( timeout = 20_000 )
    public void transactionRunShouldFailOnDeadlocks() throws Exception
    {
        final int nodeId1 = 42;
        final int nodeId2 = 4242;
        final int newNodeId1 = 1;
        final int newNodeId2 = 2;

        createNodeWithId( nodeId1 );
        createNodeWithId( nodeId2 );

        final CountDownLatch latch1 = new CountDownLatch( 1 );
        final CountDownLatch latch2 = new CountDownLatch( 1 );

        try ( final Driver driver = newDriver() )
        {
            Future<Void> result1 = executeInDifferentThread( new Callable<Void>()
            {
                @Override
                public Void call() throws Exception
                {
                    try ( Session session = driver.session();
                          Transaction tx = session.beginTransaction() )
                    {
                        // lock first node
                        updateNodeId( tx, nodeId1, newNodeId1 ).consume();

                        latch1.await();
                        latch2.countDown();

                        // lock second node
                        updateNodeId( tx, nodeId2, newNodeId1 ).consume();

                        tx.success();
                    }
                    return null;
                }
            } );

            Future<Void> result2 = executeInDifferentThread( new Callable<Void>()
            {
                @Override
                public Void call() throws Exception
                {
                    try ( Session session = driver.session();
                          Transaction tx = session.beginTransaction() )
                    {
                        // lock second node
                        updateNodeId( tx, nodeId2, newNodeId2 ).consume();

                        latch1.countDown();
                        latch2.await();

                        // lock first node
                        updateNodeId( tx, nodeId1, newNodeId2 ).consume();

                        tx.success();
                    }
                    return null;
                }
            } );

            boolean firstResultFailed = assertOneOfTwoFuturesFailWithDeadlock( result1, result2 );
            if ( firstResultFailed )
            {
                assertEquals( 0, countNodesWithId( newNodeId1 ) );
                assertEquals( 2, countNodesWithId( newNodeId2 ) );
            }
            else
            {
                assertEquals( 2, countNodesWithId( newNodeId1 ) );
                assertEquals( 0, countNodesWithId( newNodeId2 ) );
            }
        }
    }

    @Test( timeout = 20_000 )
    public void writeTransactionFunctionShouldRetryDeadlocks() throws Exception
    {
        final int nodeId1 = 42;
        final int nodeId2 = 4242;
        final int nodeId3 = 424242;
        final int newNodeId1 = 1;
        final int newNodeId2 = 2;

        createNodeWithId( nodeId1 );
        createNodeWithId( nodeId2 );

        final CountDownLatch latch1 = new CountDownLatch( 1 );
        final CountDownLatch latch2 = new CountDownLatch( 1 );

        try ( final Driver driver = newDriver() )
        {
            Future<Void> result1 = executeInDifferentThread( new Callable<Void>()
            {
                @Override
                public Void call() throws Exception
                {
                    try ( Session session = driver.session();
                          Transaction tx = session.beginTransaction() )
                    {
                        // lock first node
                        updateNodeId( tx, nodeId1, newNodeId1 ).consume();

                        latch1.await();
                        latch2.countDown();

                        // lock second node
                        updateNodeId( tx, nodeId2, newNodeId1 ).consume();

                        tx.success();
                    }
                    return null;
                }
            } );

            Future<Void> result2 = executeInDifferentThread( new Callable<Void>()
            {
                @Override
                public Void call() throws Exception
                {
                    try ( Session session = driver.session() )
                    {
                        session.writeTransaction( new TransactionWork<Void>()
                        {
                            @Override
                            public Void execute( Transaction tx )
                            {
                                // lock second node
                                updateNodeId( tx, nodeId2, newNodeId2 ).consume();

                                latch1.countDown();
                                await( latch2 );

                                // lock first node
                                updateNodeId( tx, nodeId1, newNodeId2 ).consume();

                                createNodeWithId( nodeId3 );

                                return null;
                            }
                        } );
                    }
                    return null;
                }
            } );

            boolean firstResultFailed = false;
            try
            {
                // first future may:
                // 1) succeed, when it's tx was able to grab both locks and tx in other future was
                //    terminated because of a deadlock
                // 2) fail, when it's tx was terminated because of a deadlock
                assertNull( result1.get( 20, TimeUnit.SECONDS ) );
            }
            catch ( ExecutionException e )
            {
                firstResultFailed = true;
            }

            // second future can't fail because deadlocks are retried
            assertNull( result2.get( 20, TimeUnit.SECONDS ) );

            if ( firstResultFailed )
            {
                // tx with retries was successful and updated ids
                assertEquals( 0, countNodesWithId( newNodeId1 ) );
                assertEquals( 2, countNodesWithId( newNodeId2 ) );
            }
            else
            {
                // tx without retries was successful and updated ids
                // tx with retries did not manage to find nodes because their ids were updated
                assertEquals( 2, countNodesWithId( newNodeId1 ) );
                assertEquals( 0, countNodesWithId( newNodeId2 ) );
            }
            // tx with retries was successful and created an additional node
            assertEquals( 1, countNodesWithId( nodeId3 ) );
        }
    }

    private void assumeServerIs31OrLater()
    {
        ServerVersion serverVersion = ServerVersion.version( neo4j.driver() );
        assumeTrue( "Ignored on `" + serverVersion + "`",
                serverVersion.greaterThanOrEqual( v3_1_0 ) );
    }

    private void testExecuteReadTx( AccessMode sessionMode )
    {
        Driver driver = neo4j.driver();

        // write some test data
        try ( Session session = driver.session() )
        {
            session.run( "CREATE (:Person {name: 'Tony Stark'})" );
            session.run( "CREATE (:Person {name: 'Steve Rogers'})" );
        }

        // read previously committed data
        try ( Session session = driver.session( sessionMode ) )
        {
            Set<String> names = session.readTransaction( new TransactionWork<Set<String>>()
            {
                @Override
                public Set<String> execute( Transaction tx )
                {
                    List<Record> records = tx.run( "MATCH (p:Person) RETURN p.name AS name" ).list();
                    Set<String> names = new HashSet<>( records.size() );
                    for ( Record record : records )
                    {
                        names.add( record.get( "name" ).asString() );
                    }
                    return names;
                }
            } );

            assertThat( names, containsInAnyOrder( "Tony Stark", "Steve Rogers" ) );
        }
    }

    private void testExecuteWriteTx( AccessMode sessionMode )
    {
        Driver driver = neo4j.driver();

        // write some test data
        try ( Session session = driver.session( sessionMode ) )
        {
            String material = session.writeTransaction( new TransactionWork<String>()
            {
                @Override
                public String execute( Transaction tx )
                {
                    StatementResult result = tx.run( "CREATE (s:Shield {material: 'Vibranium'}) RETURN s" );
                    tx.success();
                    Record record = result.single();
                    return record.get( 0 ).asNode().get( "material" ).asString();
                }
            } );

            assertEquals( "Vibranium", material );
        }

        // read previously committed data
        try ( Session session = driver.session() )
        {
            Record record = session.run( "MATCH (s:Shield) RETURN s.material" ).single();
            assertEquals( "Vibranium", record.get( 0 ).asString() );
        }
    }

    private void testTxRollbackWhenFunctionThrows( AccessMode sessionMode )
    {
        Driver driver = neo4j.driver();

        try ( Session session = driver.session( sessionMode ) )
        {
            try
            {
                session.writeTransaction( new TransactionWork<Void>()
                {
                    @Override
                    public Void execute( Transaction tx )
                    {
                        tx.run( "CREATE (:Person {name: 'Thanos'})" );
                        // trigger division by zero error:
                        tx.run( "UNWIND range(0, 1) AS i RETURN 10/i" );
                        tx.success();
                        return null;
                    }
                } );
                fail( "Exception expected" );
            }
            catch ( Exception e )
            {
                assertThat( e, instanceOf( ClientException.class ) );
            }
        }

        // no data should have been committed
        try ( Session session = driver.session() )
        {
            Record record = session.run( "MATCH (p:Person {name: 'Thanos'}) RETURN count(p)" ).single();
            assertEquals( 0, record.get( 0 ).asInt() );
        }
    }

    @SuppressWarnings( "deprecation" )
    private void testResetOfQueryWaitingForLock( NodeIdUpdater nodeIdUpdater ) throws Exception
    {
        int nodeId = 42;
        int newNodeId1 = 4242;
        int newNodeId2 = 424242;

        createNodeWithId( nodeId );

        CountDownLatch nodeLocked = new CountDownLatch( 1 );
        AtomicReference<Session> otherSessionRef = new AtomicReference<>();

        try ( Driver driver = newDriver();
              Session session = driver.session();
              Transaction tx = session.beginTransaction() )
        {
            Future<Void> txResult = nodeIdUpdater.update( driver, nodeId, newNodeId1, otherSessionRef, nodeLocked );

            StatementResult result = updateNodeId( tx, nodeId, newNodeId2 );
            result.consume();
            tx.success();

            nodeLocked.countDown();
            // give separate thread some time to block on a lock
            Thread.sleep( 2_000 );
            otherSessionRef.get().reset();

            assertTransactionTerminated( txResult );
        }

        try ( Session session = neo4j.driver().session() )
        {
            StatementResult result = session.run( "MATCH (n) RETURN n.id AS id" );
            int value = result.single().get( "id" ).asInt();
            assertEquals( newNodeId2, value );
        }
    }

    private Driver newDriverWithoutRetries()
    {
        return newDriverWithFixedRetries( 0 );
    }

    private Driver newDriverWithFixedRetries( int maxRetriesCount )
    {
        DriverFactory driverFactory = new DriverFactoryWithFixedRetryLogic( maxRetriesCount );
<<<<<<< HEAD
        RoutingSettings routingConf = new RoutingSettings( 1, 1, RoutingContext.EMPTY );
        AuthToken auth = AuthTokens.none();
=======
        RoutingSettings routingConf = new RoutingSettings( 1, 1 );
        AuthToken auth = AuthTokens.basic( TestNeo4j.USER, TestNeo4j.PASSWORD );
>>>>>>> 6091eb9f
        return driverFactory.newInstance( neo4j.uri(), auth, routingConf, RetrySettings.DEFAULT, noLoggingConfig() );
    }

    private Driver newDriver()
    {
        return GraphDatabase
                .driver( neo4j.uri(), AuthTokens.basic( TestNeo4j.USER, TestNeo4j.PASSWORD ), noLoggingConfig() );
    }

    private Driver newDriverWithLimitedRetries( int maxTxRetryTime, TimeUnit unit )
    {
        Config config = Config.build()
                .withLogging( DevNullLogging.DEV_NULL_LOGGING )
                .withMaxTransactionRetryTime( maxTxRetryTime, unit )
                .toConfig();
        return GraphDatabase.driver( neo4j.uri(), AuthTokens.basic( TestNeo4j.USER, TestNeo4j.PASSWORD ), config );
    }

    private static Config noLoggingConfig()
    {
        return Config.build().withLogging( DevNullLogging.DEV_NULL_LOGGING ).toConfig();
    }

    private static ThrowingWork newThrowingWorkSpy( String query, int failures )
    {
        return spy( new ThrowingWork( query, failures ) );
    }

    private static void assumeBookmarkSupport( Driver driver )
    {
        ServerVersion serverVersion = ServerVersion.version( driver );
        assumeTrue( format( "Server version `%s` does not support bookmark", serverVersion ),
                serverVersion.greaterThanOrEqual( v3_1_0 ) );
    }

    private int countNodesWithId( int id )
    {
        try ( Session session = neo4j.driver().session() )
        {
            StatementResult result = session.run( "MATCH (n {id: {id}}) RETURN count(n)", parameters( "id", id ) );
            return result.single().get( 0 ).asInt();
        }
    }

    private void createNodeWithId( int id )
    {
        try ( Session session = neo4j.driver().session() )
        {
            session.run( "CREATE (n {id: {id}})", parameters( "id", id ) );
        }
    }

    private static StatementResult updateNodeId( StatementRunner statementRunner, int currentId, int newId )
    {
        return statementRunner.run( "MATCH (n {id: {currentId}}) SET n.id = {newId}",
                parameters( "currentId", currentId, "newId", newId ) );
    }

    private static void assertTransactionTerminated( Future<Void> work ) throws Exception
    {
        try
        {
            work.get( 20, TimeUnit.SECONDS );
            fail( "Exception expected" );
        }
        catch ( ExecutionException e )
        {
            assertThat( e.getCause(), instanceOf( TransientException.class ) );
            assertThat( e.getCause().getMessage(), startsWith( "The transaction has been terminated" ) );
        }
    }

    private static boolean assertOneOfTwoFuturesFailWithDeadlock( Future<Void> future1, Future<Void> future2 )
            throws Exception
    {
        boolean firstFailed = false;
        try
        {
            assertNull( future1.get( 20, TimeUnit.SECONDS ) );
        }
        catch ( ExecutionException e )
        {
            assertDeadlockDetectedError( e );
            firstFailed = true;
        }

        try
        {
            assertNull( future2.get( 20, TimeUnit.SECONDS ) );
        }
        catch ( ExecutionException e )
        {
            assertFalse( "Both futures failed, ", firstFailed );
            assertDeadlockDetectedError( e );
        }
        return firstFailed;
    }

    private static void assertDeadlockDetectedError( ExecutionException e )
    {
        assertThat( e.getCause(), instanceOf( TransientException.class ) );
        String errorCode = ((TransientException) e.getCause()).code();
        assertEquals( "Neo.TransientError.Transaction.DeadlockDetected", errorCode );
    }

    private static <T> Future<T> executeInDifferentThread( Callable<T> callable )
    {
        ExecutorService executor = newSingleThreadExecutor( new DaemonThreadFactory( "test-thread-" ) );
        return executor.submit( callable );
    }

    private static void await( CountDownLatch latch )
    {
        try
        {
            latch.await();
        }
        catch ( InterruptedException e )
        {
            Thread.currentThread().interrupt();
            throw new RuntimeException( e );
        }
    }

    private static abstract class NodeIdUpdater
    {
        final Future<Void> update( final Driver driver, final int nodeId, final int newNodeId,
                final AtomicReference<Session> usedSessionRef, final CountDownLatch latchToWait )
        {
            return executeInDifferentThread( new Callable<Void>()
            {
                @Override
                public Void call() throws Exception
                {
                    performUpdate( driver, nodeId, newNodeId, usedSessionRef, latchToWait );
                    return null;
                }
            } );
        }

        abstract void performUpdate( Driver driver, int nodeId, int newNodeId,
                AtomicReference<Session> usedSessionRef, CountDownLatch latchToWait ) throws Exception;
    }

    private static class ThrowingWork implements TransactionWork<Record>
    {
        final String query;
        final int failures;

        int invoked;

        ThrowingWork( String query, int failures )
        {
            this.query = query;
            this.failures = failures;
        }

        @Override
        public Record execute( Transaction tx )
        {
            StatementResult result = tx.run( query );
            if ( invoked++ < failures )
            {
                throw new ServiceUnavailableException( "" );
            }
            tx.success();
            return result.single();
        }
    }
}<|MERGE_RESOLUTION|>--- conflicted
+++ resolved
@@ -1341,13 +1341,8 @@
     private Driver newDriverWithFixedRetries( int maxRetriesCount )
     {
         DriverFactory driverFactory = new DriverFactoryWithFixedRetryLogic( maxRetriesCount );
-<<<<<<< HEAD
         RoutingSettings routingConf = new RoutingSettings( 1, 1, RoutingContext.EMPTY );
-        AuthToken auth = AuthTokens.none();
-=======
-        RoutingSettings routingConf = new RoutingSettings( 1, 1 );
         AuthToken auth = AuthTokens.basic( TestNeo4j.USER, TestNeo4j.PASSWORD );
->>>>>>> 6091eb9f
         return driverFactory.newInstance( neo4j.uri(), auth, routingConf, RetrySettings.DEFAULT, noLoggingConfig() );
     }
 
