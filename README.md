--- conflicted
+++ resolved
@@ -11,25 +11,14 @@
         <dependency>
             <groupId>org.neo4j.driver</groupId>
             <artifactId>neo4j-java-driver</artifactId>
-<<<<<<< HEAD
-            <version>1.1.0-SNAPSHOT</version>
-=======
             <version>x.y.z</version>
->>>>>>> 9f3876a8
         </dependency>
     </dependencies>
 
 *Please check the [Releases](https://github.com/neo4j/neo4j-java-driver/releases) for the newest driver version
 available.
 
-<<<<<<< HEAD
-    Driver driver = GraphDatabase.driver( "bolt://localhost" );
 
-    Session session = driver.session();
-
-    StatementResult rs = session.run("CREATE (n) RETURN n");
-
-=======
 Connect to a Neo4j 3.0.0+ database:
 
     Driver driver = ( "bolt://localhost", AuthTokens.basic( "neo4j", "neo4j" ) );
@@ -38,7 +27,6 @@
     
     StatementResult rs = session.run( "CREATE (n) RETURN n" );
     
->>>>>>> 9f3876a8
     session.close();
 
     driver.close();
